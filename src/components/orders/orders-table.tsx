--- conflicted
+++ resolved
@@ -4,11 +4,7 @@
 
 'use client';
 
-<<<<<<< HEAD
-import { useState, useEffect, useMemo, useCallback, memo } from 'react';
-=======
 import { useState, useEffect, useMemo, memo } from 'react';
->>>>>>> 23434e1b
 import Link from 'next/link';
 import { Button } from '@/components/ui/button';
 import { Badge } from '@/components/ui/badge';
@@ -156,16 +152,6 @@
     };
   }, [searchParams]);
 
-<<<<<<< HEAD
-  // OPTIMIZED: Use memoized formatters
-  const formatPrice = useCallback((price: number) => {
-    return currencyFormatter.format(price);
-  }, []);
-
-  const formatDate = useCallback((dateString: string) => {
-    return dateFormatter.format(new Date(dateString));
-  }, []);
-=======
   // Memoize currency formatter (expensive to create)
   const currencyFormatter = useMemo(
     () => new Intl.NumberFormat('en-US', {
@@ -196,7 +182,6 @@
   const formatDate = (dateString: string) => {
     return dateFormatter.format(new Date(dateString));
   };
->>>>>>> 23434e1b
 
   // OPTIMIZED: useMemo for badge lookups (prevents recalculation on every render)
   const getOrderStatusBadge = useMemo(() => {
@@ -365,11 +350,6 @@
   );
 }
 
-<<<<<<< HEAD
-// OPTIMIZED: Export memoized version to prevent unnecessary re-renders
-// Performance: Component only re-renders when searchParams actually change
-export const OrdersTable = memo(OrdersTableComponent);
-=======
 // Memoize the component to prevent unnecessary re-renders
 const OrdersTable = memo(OrdersTableComponent, (prevProps, nextProps) => {
   return JSON.stringify(prevProps.searchParams) === JSON.stringify(nextProps.searchParams);
@@ -377,5 +357,4 @@
 
 // Export both named and default
 export { OrdersTable };
-export default OrdersTable;
->>>>>>> 23434e1b
+export default OrdersTable;