--- conflicted
+++ resolved
@@ -1,16 +1,9 @@
 // src/components/products/products-table.tsx
 // Client Component: Products Data Table with interactive selection
-<<<<<<< HEAD
-// OPTIMIZED: Added React.memo, useMemo, useCallback for better performance
-'use client';
-
-import { useState, useMemo, useCallback, memo } from 'react';
-=======
 // PERFORMANCE OPTIMIZED: React.memo and useMemo for expensive renders
 'use client';
 
 import { useState, useMemo, memo } from 'react';
->>>>>>> 23434e1b
 import Link from 'next/link';
 import Image from 'next/image';
 import { Button } from '@/components/ui/button';
@@ -83,12 +76,6 @@
     }
   }, [products]);
 
-<<<<<<< HEAD
-  // OPTIMIZED: Use memoized formatter instead of creating new one each time
-  const formatPrice = useCallback((price: number) => {
-    return currencyFormatter.format(price);
-  }, []);
-=======
   // PERFORMANCE: Memoize currency formatter to avoid recreation on each render
   const currencyFormatter = useMemo(
     () => new Intl.NumberFormat('en-US', {
@@ -102,7 +89,6 @@
   const formatPrice = (price: number) => {
     return currencyFormatter.format(price);
   };
->>>>>>> 23434e1b
 
   // OPTIMIZED: useMemo for status badge lookup (prevents recalculation on every render)
   const getStatusBadge = useMemo(() => {
@@ -304,11 +290,6 @@
   );
 }
 
-<<<<<<< HEAD
-// OPTIMIZED: Export memoized version to prevent unnecessary re-renders
-// Performance: Component only re-renders when props actually change
-export const ProductsTable = memo(ProductsTableComponent);
-=======
 // PERFORMANCE: Memoize component to prevent unnecessary re-renders
 // Only re-render when products, pagination, or searchParams change
 export default memo(ProductsTable, (prevProps, nextProps) => {
@@ -318,5 +299,4 @@
     prevProps.pagination.total === nextProps.pagination.total &&
     JSON.stringify(prevProps.searchParams) === JSON.stringify(nextProps.searchParams)
   );
-});
->>>>>>> 23434e1b
+});