--- conflicted
+++ resolved
@@ -6,11 +6,7 @@
 // import { getSessionFromCookies } from '@/lib/session-storage';
 
 // export const dynamic = 'force-dynamic';
-<<<<<<< HEAD
-import { redirect } from 'next/navigation';
-=======
 // import { redirect } from 'next/navigation';
->>>>>>> d1ff0237
 import { AnalyticsDashboard } from '@/components/analytics/analytics-dashboard';
 import { AnalyticsDatePicker } from '@/components/analytics/analytics-date-picker';
 import { Card, CardContent } from '@/components/ui/card';
@@ -22,7 +18,7 @@
 // ============================================================================
 
 // Mark as dynamic since this route uses cookies() for authentication
-export const dynamic = 'force-dynamic';
+// export const dynamic = 'force-dynamic';
 
 // ============================================================================
 // ROUTE CONFIG
