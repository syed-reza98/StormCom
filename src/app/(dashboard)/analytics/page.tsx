// src/app/(dashboard)/analytics/page.tsx
// Analytics Dashboard - Comprehensive analytics with live data, charts, and insights

import { Metadata } from 'next';
import { Suspense } from 'react';
import { getSessionFromCookies } from '@/lib/session-storage';

export const dynamic = 'force-dynamic';
import { redirect } from 'next/navigation';
import { AnalyticsDashboard } from '@/components/analytics/analytics-dashboard';
import { AnalyticsDatePicker } from '@/components/analytics/analytics-date-picker';
import { Card, CardContent } from '@/components/ui/card';
import { Skeleton } from '@/components/ui/skeleton';

// ============================================================================
// ROUTE CONFIG
// ============================================================================

// Mark as dynamic since this route uses cookies() for authentication
export const dynamic = 'force-dynamic';

// ============================================================================
// METADATA
// ============================================================================

export const metadata: Metadata = {
  title: 'Analytics Dashboard | StormCom',
  description: 'View comprehensive store analytics and performance metrics',
};

// ============================================================================
// TYPES & INTERFACES
// ============================================================================

interface AnalyticsPageProps {
  searchParams: {
    startDate?: string;
    endDate?: string;
    period?: 'day' | 'week' | 'month';
  };
}

// ============================================================================
// LOADING COMPONENTS
// ============================================================================

function AnalyticsLoadingSkeleton() {
  return (
    <div className="space-y-6">
      {/* Header Skeleton */}
      <div className="flex flex-col space-y-2">
        <Skeleton className="h-8 w-64" />
        <Skeleton className="h-4 w-96" />
      </div>

      {/* Date Picker Skeleton */}
      <Skeleton className="h-10 w-80" />

      {/* Metrics Cards Skeleton */}
      <div className="grid grid-cols-1 md:grid-cols-2 lg:grid-cols-4 gap-6">
        {Array.from({ length: 4 }).map((_, i) => (
          <Card key={i}>
            <CardContent className="p-6">
              <div className="flex items-center justify-between space-y-0 pb-2">
                <Skeleton className="h-4 w-24" />
                <Skeleton className="h-4 w-4" />
              </div>
              <Skeleton className="h-8 w-20" />
              <div className="flex items-center space-x-2 mt-2">
                <Skeleton className="h-4 w-12" />
                <Skeleton className="h-3 w-20" />
              </div>
            </CardContent>
          </Card>
        ))}
      </div>

      {/* Charts Skeleton */}
      <div className="grid grid-cols-1 lg:grid-cols-2 gap-6">
        {Array.from({ length: 4 }).map((_, i) => (
          <Card key={i}>
            <CardContent className="p-6">
              <Skeleton className="h-6 w-32 mb-4" />
              <Skeleton className="h-64 w-full" />
            </CardContent>
          </Card>
        ))}
      </div>
    </div>
  );
}

// ============================================================================
// MAIN COMPONENT
// ============================================================================

export default async function AnalyticsPage({ 
  searchParams 
}: { 
  searchParams: Promise<AnalyticsPageProps['searchParams']> 
}) {
<<<<<<< HEAD
  // Get current user and verify authentication
  const user = await getCurrentUser();
  // const storeId = user?.storeId || process.env.DEFAULT_STORE_ID;
  // if (!user?.storeId) {
  //   redirect('/login');
  // }
=======
  // Get session and verify authentication
  const session = await getSessionFromCookies();
  if (!session?.storeId) {
    redirect('/login');
  }
>>>>>>> 9cb654a2

  const params = await searchParams;
  const { startDate, endDate, period = 'month' } = params;

  return (
    <div className="container mx-auto py-6 space-y-6">
      {/* Page Header */}
      <div className="flex flex-col space-y-2">
        <h1 className="text-3xl font-bold tracking-tight">Analytics Dashboard</h1>
        <p className="text-muted-foreground">
          Track your store performance and key metrics with real-time insights
        </p>
      </div>

      {/* Date Range Picker */}
      <AnalyticsDatePicker
        startDate={startDate}
        endDate={endDate}
        period={period}
      />

      {/* Analytics Dashboard with Loading State */}
      <Suspense fallback={<AnalyticsLoadingSkeleton />}>
        <AnalyticsDashboard
<<<<<<< HEAD
          storeId={user?.storeId || process.env.DEFAULT_STORE_ID}
=======
          storeId={session.storeId}
>>>>>>> 9cb654a2
        />
      </Suspense>
    </div>
  );
}<|MERGE_RESOLUTION|>--- conflicted
+++ resolved
@@ -99,20 +99,12 @@
 }: { 
   searchParams: Promise<AnalyticsPageProps['searchParams']> 
 }) {
-<<<<<<< HEAD
   // Get current user and verify authentication
   const user = await getCurrentUser();
   // const storeId = user?.storeId || process.env.DEFAULT_STORE_ID;
   // if (!user?.storeId) {
   //   redirect('/login');
   // }
-=======
-  // Get session and verify authentication
-  const session = await getSessionFromCookies();
-  if (!session?.storeId) {
-    redirect('/login');
-  }
->>>>>>> 9cb654a2
 
   const params = await searchParams;
   const { startDate, endDate, period = 'month' } = params;
@@ -137,11 +129,7 @@
       {/* Analytics Dashboard with Loading State */}
       <Suspense fallback={<AnalyticsLoadingSkeleton />}>
         <AnalyticsDashboard
-<<<<<<< HEAD
           storeId={user?.storeId || process.env.DEFAULT_STORE_ID}
-=======
-          storeId={session.storeId}
->>>>>>> 9cb654a2
         />
       </Suspense>
     </div>
